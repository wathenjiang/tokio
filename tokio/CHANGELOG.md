--- conflicted
+++ resolved
@@ -1,4 +1,3 @@
-<<<<<<< HEAD
 # 1.20.1 (July 25, 2022)
 
 ### Fixed
@@ -116,14 +115,13 @@
 [#4726]: https://github.com/tokio-rs/tokio/pull/4726
 [#4729]: https://github.com/tokio-rs/tokio/pull/4729
 [#4739]: https://github.com/tokio-rs/tokio/pull/4739
-=======
+
 # 1.18.3 (September 27, 2022)
 
 This release removes the dependency on the `once_cell` crate to restore the MSRV
 of the 1.18.x LTS release. ([#5048])
 
 [#5048]: https://github.com/tokio-rs/tokio/pull/5048
->>>>>>> 5c76d070
 
 # 1.18.2 (May 5, 2022)
 
