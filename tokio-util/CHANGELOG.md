<<<<<<< HEAD
# 0.7.1 (February 21, 2022)

### Added

- codec: add `length_field_type` to `LengthDelimitedCodec` builder ([#4508])
- io: add `StreamReader::into_inner_with_chunk()` ([#4559])

### Changed

- switch from log to tracing ([#4539])

### Fixed

- sync: fix waker update condition in `CancellationToken` ([#4497])
- bumped tokio dependency to 1.6 to satisfy minimum requirements ([#4490])

[#4490]: https://github.com/tokio-rs/tokio/pull/4490
[#4497]: https://github.com/tokio-rs/tokio/pull/4497
[#4508]: https://github.com/tokio-rs/tokio/pull/4508
[#4539]: https://github.com/tokio-rs/tokio/pull/4539
[#4559]: https://github.com/tokio-rs/tokio/pull/4559

# 0.7.0 (February 9, 2022)

### Added

- task: add `spawn_pinned` ([#3370])
- time: add `shrink_to_fit` and `compact` methods to `DelayQueue` ([#4170])
- codec: improve `Builder::max_frame_length` docs ([#4352])
- codec: add mutable reference getters for codecs to pinned `Framed` ([#4372])
- net: add generic trait to combine `UnixListener` and `TcpListener` ([#4385])
- codec: implement `Framed::map_codec` ([#4427])
- codec: implement `Encoder<BytesMut>` for `BytesCodec` ([#4465])

### Changed

- sync: add lifetime parameter to `ReusableBoxFuture` ([#3762])
- sync: refactored `PollSender<T>` to fix a subtly broken `Sink<T>` implementation ([#4214])
- time: remove error case from the infallible `DelayQueue::poll_elapsed` ([#4241])

[#3370]: https://github.com/tokio-rs/tokio/pull/3370
[#4170]: https://github.com/tokio-rs/tokio/pull/4170
[#4352]: https://github.com/tokio-rs/tokio/pull/4352
[#4372]: https://github.com/tokio-rs/tokio/pull/4372
[#4385]: https://github.com/tokio-rs/tokio/pull/4385
[#4427]: https://github.com/tokio-rs/tokio/pull/4427
[#4465]: https://github.com/tokio-rs/tokio/pull/4465
[#3762]: https://github.com/tokio-rs/tokio/pull/3762
[#4214]: https://github.com/tokio-rs/tokio/pull/4214
[#4241]: https://github.com/tokio-rs/tokio/pull/4241
=======
# 0.6.10 (May 14, 2021)

This is a backport for a memory leak in `CancellationToken`. ([#4652])

[#4652]: https://github.com/tokio-rs/tokio/pull/4652
>>>>>>> cdb132d3

# 0.6.9 (October 29, 2021)

### Added

- codec: implement `Clone` for `LengthDelimitedCodec` ([#4089])
- io: add `SyncIoBridge`  ([#4146])

### Fixed

- time: update deadline on removal in `DelayQueue` ([#4178])
- codec: Update stream impl for Framed to return None after Err ([#4166])

[#4089]: https://github.com/tokio-rs/tokio/pull/4089
[#4146]: https://github.com/tokio-rs/tokio/pull/4146
[#4166]: https://github.com/tokio-rs/tokio/pull/4166
[#4178]: https://github.com/tokio-rs/tokio/pull/4178

# 0.6.8 (September 3, 2021)

### Added

- sync: add drop guard for `CancellationToken` ([#3839])
- compact: added `AsyncSeek` compat ([#4078])
- time: expose `Key` used in `DelayQueue`'s `Expired` ([#4081])
- io: add `with_capacity` to `ReaderStream` ([#4086])

### Fixed

- codec: remove unnecessary `doc(cfg(...))` ([#3989])

[#3839]: https://github.com/tokio-rs/tokio/pull/3839
[#4078]: https://github.com/tokio-rs/tokio/pull/4078
[#4081]: https://github.com/tokio-rs/tokio/pull/4081
[#4086]: https://github.com/tokio-rs/tokio/pull/4086
[#3989]: https://github.com/tokio-rs/tokio/pull/3989

# 0.6.7 (May 14, 2021)

### Added

- udp: make `UdpFramed` take `Borrow<UdpSocket>` ([#3451])
- compat: implement `AsRawFd`/`AsRawHandle` for `Compat<T>` ([#3765])

[#3451]: https://github.com/tokio-rs/tokio/pull/3451
[#3765]: https://github.com/tokio-rs/tokio/pull/3765

# 0.6.6 (April 12, 2021)

### Added

- util: makes `Framed` and `FramedStream` resumable after eof ([#3272])
- util: add `PollSemaphore::{add_permits, available_permits}` ([#3683])

### Fixed

- chore: avoid allocation if `PollSemaphore` is unused ([#3634])

[#3272]: https://github.com/tokio-rs/tokio/pull/3272
[#3634]: https://github.com/tokio-rs/tokio/pull/3634
[#3683]: https://github.com/tokio-rs/tokio/pull/3683

# 0.6.5 (March 20, 2021)

### Fixed

- util: annotate time module as requiring `time` feature ([#3606])

[#3606]: https://github.com/tokio-rs/tokio/pull/3606

# 0.6.4 (March 9, 2021)

### Added

- codec: `AnyDelimiter` codec ([#3406])
- sync: add pollable `mpsc::Sender` ([#3490])

### Fixed

- codec: `LinesCodec` should only return `MaxLineLengthExceeded` once per line ([#3556])
- sync: fuse PollSemaphore ([#3578])

[#3406]: https://github.com/tokio-rs/tokio/pull/3406
[#3490]: https://github.com/tokio-rs/tokio/pull/3490
[#3556]: https://github.com/tokio-rs/tokio/pull/3556
[#3578]: https://github.com/tokio-rs/tokio/pull/3578

# 0.6.3 (January 31, 2021)

### Added

- sync: add `ReusableBoxFuture` utility ([#3464])

### Changed

- sync: use `ReusableBoxFuture` for `PollSemaphore` ([#3463])
- deps: remove `async-stream` dependency ([#3463])
- deps: remove `tokio-stream` dependency ([#3487])

# 0.6.2 (January 21, 2021)

### Added

- sync: add pollable `Semaphore` ([#3444])

### Fixed

- time: fix panics on updating `DelayQueue` entries ([#3270])

# 0.6.1 (January 12, 2021)

### Added

- codec: `get_ref()`, `get_mut()`, `get_pin_mut()` and `into_inner()` for
  `Framed`, `FramedRead`, `FramedWrite` and `StreamReader` ([#3364]).
- codec: `write_buffer()` and `write_buffer_mut()` for `Framed` and
  `FramedWrite` ([#3387]).

# 0.6.0 (December 23, 2020)

### Changed
- depend on `tokio` 1.0.

### Added
- rt: add constructors to `TokioContext` (#3221).

# 0.5.1 (December 3, 2020)

### Added
- io: `poll_read_buf` util fn (#2972).
- io: `poll_write_buf` util fn with vectored write support (#3156).

# 0.5.0 (October 30, 2020)

### Changed
- io: update `bytes` to 0.6 (#3071).

# 0.4.0 (October 15, 2020)

### Added
- sync: `CancellationToken` for coordinating task cancellation (#2747).
- rt: `TokioContext` sets the Tokio runtime for the duration of a future (#2791)
- io: `StreamReader`/`ReaderStream` map between `AsyncRead` values and `Stream`
  of bytes (#2788).
- time: `DelayQueue` to manage many delays (#2897).

# 0.3.1 (March 18, 2020)

### Fixed

- Adjust minimum-supported Tokio version to v0.2.5 to account for an internal
  dependency on features in that version of Tokio. ([#2326])

# 0.3.0 (March 4, 2020)

### Changed

- **Breaking Change**: Change `Encoder` trait to take a generic `Item` parameter, which allows
  codec writers to pass references into `Framed` and `FramedWrite` types. ([#1746])

### Added

- Add futures-io/tokio::io compatibility layer. ([#2117])
- Add `Framed::with_capacity`. ([#2215])

### Fixed

- Use advance over split_to when data is not needed. ([#2198])

# 0.2.0 (November 26, 2019)

- Initial release

[#3487]: https://github.com/tokio-rs/tokio/pull/3487
[#3464]: https://github.com/tokio-rs/tokio/pull/3464
[#3463]: https://github.com/tokio-rs/tokio/pull/3463
[#3444]: https://github.com/tokio-rs/tokio/pull/3444
[#3387]: https://github.com/tokio-rs/tokio/pull/3387
[#3364]: https://github.com/tokio-rs/tokio/pull/3364
[#3270]: https://github.com/tokio-rs/tokio/pull/3270
[#2326]: https://github.com/tokio-rs/tokio/pull/2326
[#2215]: https://github.com/tokio-rs/tokio/pull/2215
[#2198]: https://github.com/tokio-rs/tokio/pull/2198
[#2117]: https://github.com/tokio-rs/tokio/pull/2117
[#1746]: https://github.com/tokio-rs/tokio/pull/1746<|MERGE_RESOLUTION|>--- conflicted
+++ resolved
@@ -1,4 +1,3 @@
-<<<<<<< HEAD
 # 0.7.1 (February 21, 2022)
 
 ### Added
@@ -49,13 +48,12 @@
 [#3762]: https://github.com/tokio-rs/tokio/pull/3762
 [#4214]: https://github.com/tokio-rs/tokio/pull/4214
 [#4241]: https://github.com/tokio-rs/tokio/pull/4241
-=======
+
 # 0.6.10 (May 14, 2021)
 
 This is a backport for a memory leak in `CancellationToken`. ([#4652])
 
 [#4652]: https://github.com/tokio-rs/tokio/pull/4652
->>>>>>> cdb132d3
 
 # 0.6.9 (October 29, 2021)
 
